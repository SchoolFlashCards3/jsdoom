--- conflicted
+++ resolved
@@ -75,18 +75,6 @@
     private edgesLeft: {[edge: string]: boolean};
     // The "edges" (start/end vertex of each line, as number arrays)
     private readonly sectorEdges: number[][];
-<<<<<<< HEAD
-    // Number of connections to each vertex
-    private readonly vertexRefCount: {[vertex: number]: number};
-    // Maximum number of times a vertex can be added to any polygon
-    private readonly maxVisits: {[vertex: number]: number};
-    // The number of times a particular vertex has been added to a polygon
-    private visitCount: {[vertex: number]: number};
-    // The edges that are part of the sector, and whether or not they have been
-    // traced yet.
-    private edgesLeft: {[edge: string]: boolean};
-=======
->>>>>>> 792044e9
     // Vertices used by the sector's lines
     private readonly mapVertices: WADMapVertex[];
 
